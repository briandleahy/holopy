--- conflicted
+++ resolved
@@ -365,13 +365,17 @@
         xyz : np.ndarray
             Nx3 array of the x,y,z coordinates
         """
-        grid_slice = [slice(o, o+d*s, s) for d, s, o in
-                      zip(self.shape, self.spacing, self.origin)]
+        grid_slice = [slice(0, d) for d in self.shape]
         # make it 3d even if the image is 2d
         if len(grid_slice) == 2:
             grid_slice.append(slice(0,1))
-
-        xyz = np.mgrid[grid_slice]
+            spacing = np.append(self.spacing, 1)
+        else:
+            spacing = self.spacing
+
+        xyz = np.mgrid[grid_slice].astype('float64')
+        for i, s in enumerate(spacing):
+            xyz[i, ...] *= s
         if self.selection is not None:
             xyz = xyz[:,self.selection,:]
         xyz = xyz.reshape(3, -1)
@@ -473,14 +477,7 @@
         else:
             points = points.reshape((-1, 3))
         return points
-<<<<<<< HEAD
-
-    def positions_kr_theta_phi(self, origin):
-        pos = self.positions_r_theta_phi(origin)
-        pos[:,0] *= self.optics.wavevec
-        return pos
-=======
->>>>>>> 3d33961b
+
 
     @property
     def spacing(self):
