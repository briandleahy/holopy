# Copyright 2011-2016, Vinothan N. Manoharan, Thomas G. Dimiduk,
# Rebecca W. Perry, Jerome Fung, Ryan McGorty, Anna Wang, Solomon Barkley
#
# This file is part of HoloPy.
#
# HoloPy is free software: you can redistribute it and/or modify
# it under the terms of the GNU General Public License as published by
# the Free Software Foundation, either version 3 of the License, or
# (at your option) any later version.
#
# HoloPy is distributed in the hope that it will be useful,
# but WITHOUT ANY WARRANTY; without even the implied warranty of
# MERCHANTABILITY or FITNESS FOR A PARTICULAR PURPOSE.  See the
# GNU General Public License for more details.
#
# You should have received a copy of the GNU General Public License
# along with HoloPy.  If not, see <http://www.gnu.org/licenses/>.
'''
Tests adda based DDA calculations

.. moduleauthor:: Thomas G. Dimiduk <tdimiduk@physics.harvard.edu>
'''


<<<<<<< HEAD
from numpy.testing import assert_almost_equal, assert_allclose
=======
from nose.tools import assert_raises
from numpy.testing import assert_almost_equal, assert_equal
>>>>>>> d39e37a1
import numpy as np
from nose.tools import with_setup
from nose.plugins.attrib import attr
from nose.plugins.skip import SkipTest
import os.path


from ...scattering.errors import DependencyMissing
from ..scatterer import Sphere, Ellipsoid, Scatterer, JanusSphere, Difference
from .. import Mie, DDA, calc_holo as calc_holo_external
from ...core import detector_grid, update_metadata
from ...core.tests.common import verify, assert_obj_close

# nose setup/teardown methods
def setup_optics():
    # set up optics class for use in several test functions
    global schema, wavelen, index
    wavelen = 658e-3
    polarization = [0., 1.0]
    divergence = 0
    pixel_scale = [.1151, .1151]
    index = 1.33

    schema = update_metadata(detector_grid(128, spacing = pixel_scale), illum_wavelen=wavelen, medium_index=index, illum_polarization=polarization)

def teardown_optics():
    global schema
    del schema

def calc_holo(schema, scatterer, medium_index=None, illum_wavelen=None,**kwargs):
    try:
        return calc_holo_external(schema, scatterer, medium_index, illum_wavelen, **kwargs)
    except DependencyMissing:
        raise SkipTest()

@attr('medium')
@with_setup(setup=setup_optics, teardown=teardown_optics)
def test_DDA_sphere():
    sc = Sphere(n=1.59, r=3e-1, center=(0, 0, 0))
    sc = sc.translated(1, -1, 30)
    mie_holo = calc_holo(schema, sc, index, wavelen)
    dda_holo = calc_holo(schema, sc, index, wavelen, theory=DDA)
    assert_allclose(mie_holo, dda_holo, rtol=.0015)

@with_setup(setup=setup_optics, teardown=teardown_optics)
def test_dda_2_cpu():
    sc = Sphere(n=1.59, r=3e-1, center=(1, -1, 30))
    mie_holo = calc_holo(schema, sc, index, wavelen)
    try:
        dda_n2 = DDA(n_cpu=2)
    except DependencyMissing:
        raise SkipTest()
    dda_holo = calc_holo(schema, sc, index, wavelen, theory=dda_n2)

    # TODO: figure out how to actually test that it runs on multiple cpus

def in_sphere(r):
    rsq = r**2
    def test(point):
        return (point**2).sum() < rsq
    return test

@attr('medium')
@with_setup(setup=setup_optics, teardown=teardown_optics)
def test_DDA_indicator():
    n = 1.59
    center = (1, 1, 30)
    r = .3

    sc = Sphere(n=n, r=r, center = center)

    sphere_holo = calc_holo(schema, sc, index, wavelen, theory=DDA)

    s = Scatterer(Sphere(r=r, center = (0, 0, 0)).contains, n, center)

    gen_holo = calc_holo(schema, s, index, wavelen, theory=DDA)

    assert_allclose(sphere_holo, gen_holo, rtol=2e-3)

@attr('fast')
@with_setup(setup=setup_optics, teardown=teardown_optics)
def test_voxelated_complex():
    s = Sphere(n = 1.2+2j, r = .2, center = (5,5,5))

    sv = Scatterer(s.indicators, s.n, s.center)

    schema = detector_grid(50, .1)

    holo_dda = calc_holo(schema, sv, illum_wavelen=.66, medium_index=1.33, illum_polarization = (1, 0), theory=DDA)
    verify(holo_dda, 'dda_voxelated_complex', rtol=1e-5)


@attr('medium')
@with_setup(setup=setup_optics, teardown=teardown_optics)
def test_DDA_coated():
    cs = Sphere(
        center=[7.141442573813124, 7.160766866147957, 11.095409800342143],
        n=[(1.27121212428+0j), (1.49+0j)], r=[.1-0.0055, 0.1])

    lmie_holo = calc_holo(schema, cs, index, wavelen, theory=Mie)
    dda_holo = calc_holo(schema, cs, index, wavelen, theory=DDA)

    assert_allclose(lmie_holo, dda_holo, rtol = 5e-4)

@with_setup(setup=setup_optics, teardown=teardown_optics)
def test_Ellipsoid_dda():
    e = Ellipsoid(1.5, r = (.5, .1, .1), center = (1, -1, 10))
<<<<<<< HEAD
    schema = detector_grid(100, .1)
    h = calc_holo(schema, e, illum_wavelen=.66, medium_index=1.33, illum_polarization = (1,0))
=======
    o =  Optics(wavelen=.66, index=1.33, polarization = (1,0))
    schema = ImageSchema(100, .1, optics=o)
    cmd = DDA()._adda_ellipsoid(e, o, 'temp_dir')
    assert_equal(cmd, ['-eq_rad', '0.5', '-shape', 'ellipsoid', '0.2', '0.2', '-m', '1.12781954887', '0.0', '-orient', '0', '0', '0'])
    h = DDA.calc_holo(e, schema)
>>>>>>> d39e37a1

    assert_obj_close(h.max(), 1.3152766077267062)
    assert_obj_close(h.mean(), 0.99876620628942114)
    assert_obj_close(h.std(), 0.06453155384119547)

def test_janus():
    schema = detector_grid(60, .1)
    s = JanusSphere(n = [1.34, 2.0], r = [.5, .51], rotation = (-np.pi/2, 0),
                    center = (5, 5, 5))
    assert_almost_equal(s.index_at([5,5,5]),1.34)
    holo = calc_holo(schema, s, illum_wavelen=.66, medium_index=1.33, illum_polarization=(1, 0))
    verify(holo, 'janus_dda')

def test_csg_dda():
    s = Sphere(n = 1.6, r=.1, center=(5, 5, 5))
    st = s.translated(.03, 0, 0)
    pacman = Difference(s, st)
    sch = detector_grid(10, .1)
    h = calc_holo(sch, pacman, 1.33, .66, illum_polarization=(0, 1))
    verify(h, 'dda_csg')

    hr = calc_holo(sch, pacman.rotated(np.pi/2, 0, 0), 1.33, .66, illum_polarization=(0, 1))
    rotated_pac = pacman.rotated(np.pi/2, 0, 0)
    verify(h/hr, 'dda_csg_rotated_div')<|MERGE_RESOLUTION|>--- conflicted
+++ resolved
@@ -22,18 +22,12 @@
 '''
 
 
-<<<<<<< HEAD
-from numpy.testing import assert_almost_equal, assert_allclose
-=======
-from nose.tools import assert_raises
-from numpy.testing import assert_almost_equal, assert_equal
->>>>>>> d39e37a1
+from numpy.testing import assert_almost_equal, assert_allclose, assert_equal
 import numpy as np
 from nose.tools import with_setup
 from nose.plugins.attrib import attr
 from nose.plugins.skip import SkipTest
 import os.path
-
 
 from ...scattering.errors import DependencyMissing
 from ..scatterer import Sphere, Ellipsoid, Scatterer, JanusSphere, Difference
@@ -135,16 +129,11 @@
 @with_setup(setup=setup_optics, teardown=teardown_optics)
 def test_Ellipsoid_dda():
     e = Ellipsoid(1.5, r = (.5, .1, .1), center = (1, -1, 10))
-<<<<<<< HEAD
     schema = detector_grid(100, .1)
     h = calc_holo(schema, e, illum_wavelen=.66, medium_index=1.33, illum_polarization = (1,0))
-=======
-    o =  Optics(wavelen=.66, index=1.33, polarization = (1,0))
-    schema = ImageSchema(100, .1, optics=o)
-    cmd = DDA()._adda_ellipsoid(e, o, 'temp_dir')
+    cmd = DDA()._adda_ellipsoid(e, medium_wavelen=.66, medium_index=1.33, temp_dir='temp_dir')
     assert_equal(cmd, ['-eq_rad', '0.5', '-shape', 'ellipsoid', '0.2', '0.2', '-m', '1.12781954887', '0.0', '-orient', '0', '0', '0'])
-    h = DDA.calc_holo(e, schema)
->>>>>>> d39e37a1
+
 
     assert_obj_close(h.max(), 1.3152766077267062)
     assert_obj_close(h.mean(), 0.99876620628942114)
