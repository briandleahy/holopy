--- conflicted
+++ resolved
@@ -37,15 +37,12 @@
 from setuptools.command.develop import develop
 from setuptools.command.install import install
 
-<<<<<<< HEAD
 try:
     from holopy import __version__
 except ImportError:
     __version__ = 'unknown'
-=======
 HOLOPY_NOSE_PLUGIN_LOCATION = ('holopycatchwarnings = '
                                'holopy.core.tests.common:HoloPyCatchWarnings')
->>>>>>> c339c628
 
 hp_root = os.path.dirname(os.path.realpath(sys.argv[0]))
 
@@ -123,11 +120,7 @@
           url='http://manoharan.seas.harvard.edu/holopy',
           license='GNU GPL',
           test_suite='nose.collector',
-<<<<<<< HEAD
+          entry_points = {'nose.plugins.0.10': HOLOPY_NOSE_PLUGIN_LOCATION},
           package=['HoloPy'],
           cmdclass={'develop': PostDevelopConfig,
-                    'install': PostInstallConfig})
-=======
-          entry_points = {'nose.plugins.0.10': HOLOPY_NOSE_PLUGIN_LOCATION},
-          package=['HoloPy'])
->>>>>>> c339c628
+                    'install': PostInstallConfig})